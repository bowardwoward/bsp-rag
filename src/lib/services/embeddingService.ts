import type { DocumentChunk, SearchResult } from '$lib/types';

export class EmbeddingService {
	private embeddingModel = 'nomic-embed-text';
	private apiUrl = 'http://localhost:11434';

<<<<<<< HEAD
	constructor() {}
=======
	constructor() {
		this.openai = new OpenAI({
            dangerouslyAllowBrowser: true,
			apiKey: ``
		});
	}
>>>>>>> c888b1ac

	/**
	 * Generate embeddings for a single text chunk
	 */
	private async generateEmbedding(text: string): Promise<number[]> {
		const response = await fetch(`${this.apiUrl}/embeddings`, {
			method: 'POST',
			headers: {
				'Content-Type': 'application/json'
			},
			body: JSON.stringify({
				model: this.embeddingModel,
				input: text
			})
		});

		const data = await response.json();
		return data.data[0].embedding;
	}

	/**
	 * Generate embeddings for multiple chunks efficiently
	 */
	public async generateEmbeddings(chunks: DocumentChunk[]): Promise<DocumentChunk[]> {
		const batchSize = 20; 
		const result: DocumentChunk[] = [];

		for (let i = 0; i < chunks.length; i += batchSize) {
			const batch = chunks.slice(i, i + batchSize);
			const texts = batch.map((chunk) => chunk.text);

			try {
				const response = await fetch(`${this.apiUrl}/embeddings`, {
					method: 'POST',
					headers: {
						'Content-Type': 'application/json'
					},
					body: JSON.stringify({
						model: this.embeddingModel,
						input: texts
					})
				});

				const data = await response.json();

				for (let j = 0; j < batch.length; j++) {
					result.push({
						...batch[j],
						embedding: data.data[j].embedding
					});
				}

				console.log(`Generated embeddings for ${i + batch.length} of ${chunks.length} chunks`);

				if (i + batchSize < chunks.length) {
					await new Promise((resolve) => setTimeout(resolve, 200));
				}
			} catch (error) {
				console.error('Error generating embeddings:', error);
				result.push(...batch);
			}
		}

		return result;
	}

	/**
	 * Generate a query embedding for search
	 */
	public async generateQueryEmbedding(query: string): Promise<number[]> {
		try {
			return await this.generateEmbedding(query);
		} catch (error) {
			console.error('Error generating query embedding:', error);
			throw error;
		}
	}

	/**
	 * Calculate cosine similarity between two vectors
	 */
	private cosineSimilarity(vecA: number[], vecB: number[]): number {
		let dotProduct = 0;
		let normA = 0;
		let normB = 0;

		for (let i = 0; i < vecA.length; i++) {
			dotProduct += vecA[i] * vecB[i];
			normA += vecA[i] * vecA[i];
			normB += vecB[i] * vecB[i];
		}

		return dotProduct / (Math.sqrt(normA) * Math.sqrt(normB));
	}

	/**
	 * Search for relevant chunks based on query embedding
	 */
	public searchSimilarChunks(
		queryEmbedding: number[],
		chunks: DocumentChunk[],
		limit: number = 5
	): SearchResult[] {
		const chunksWithEmbeddings = chunks.filter(
			(chunk) => chunk.embedding && chunk.embedding.length > 0
		);

		if (chunksWithEmbeddings.length === 0) {
			return [];
		}

		const results = chunksWithEmbeddings.map((chunk) => {
			const score = this.cosineSimilarity(queryEmbedding, chunk.embedding!);
			return {
				documentId: chunk.metadata.documentId,
				circularNumber: chunk.metadata.circularNumber,
				title: chunk.metadata.title,
				source: chunk.metadata.source,
				text: chunk.text,
				score
			};
		});

		return results.sort((a, b) => b.score - a.score).slice(0, limit);
	}
}<|MERGE_RESOLUTION|>--- conflicted
+++ resolved
@@ -4,16 +4,8 @@
 	private embeddingModel = 'nomic-embed-text';
 	private apiUrl = 'http://localhost:11434';
 
-<<<<<<< HEAD
+
 	constructor() {}
-=======
-	constructor() {
-		this.openai = new OpenAI({
-            dangerouslyAllowBrowser: true,
-			apiKey: ``
-		});
-	}
->>>>>>> c888b1ac
 
 	/**
 	 * Generate embeddings for a single text chunk
