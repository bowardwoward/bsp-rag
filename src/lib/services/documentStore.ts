import { writable, derived, get } from 'svelte/store';
import type { IssuanceDocument, DocumentChunk, SearchResult } from '$lib/types';
import { browser } from '$app/environment';
import { PdfService } from './pdfService';
import { EmbeddingService } from './embeddingService';

const documentsStore = writable<IssuanceDocument[]>([]);
const chunksStore = writable<DocumentChunk[]>([]);
const isLoadingStore = writable(false);
const progressStore = writable({ total: 0, processed: 0 });

const pdfService = new PdfService();
const embeddingService = new EmbeddingService();

const processedDocumentsCount = derived(
	documentsStore,
	($docs) => $docs.filter((doc) => doc.content).length
);

export const documentStore = {
<<<<<<< HEAD

  documents: derived(documentsStore, $docs => $docs),
  chunks: derived(chunksStore, $chunks => $chunks),
  isLoading: derived(isLoadingStore, $loading => $loading),
  progress: derived(progressStore, $progress => $progress),
  processedCount: processedDocumentsCount,

  /**
   * Initialize the store with documents from the API
   */
  async fetchDocuments(apiUrl: string): Promise<void> {
    isLoadingStore.set(true);
    try {
      const response = await fetch(apiUrl);
      if (!response.ok) {
        throw new Error(`Failed to fetch documents: ${response.statusText}`);
      }

      const data = await response.json();
      documentsStore.set(data.issuances || []);
      progressStore.set({ total: data.issuances.length, processed: 0 });
    } catch (error) {
      console.error('Error fetching documents:', error);
    } finally {
      isLoadingStore.set(false);
    }
  },

  /**
   * Process documents to extract content and create embeddings
   */
  async processDocuments(): Promise<void> {
    isLoadingStore.set(true);
    try {
      const docs = get(documentsStore);


      const unprocessedDocs = docs.filter(doc => !doc.content && doc.downloadLink);

      if (unprocessedDocs.length === 0) {
        console.log('All documents already processed');
        return;
      }

      console.log(`Processing ${unprocessedDocs.length} documents`);


      progressStore.set({ total: unprocessedDocs.length, processed: 0 });


      const batchSize = 5;
      const allProcessedDocs: IssuanceDocument[] = [...docs.filter(doc => doc.content)];

      for (let i = 0; i < unprocessedDocs.length; i += batchSize) {
        const batch = unprocessedDocs.slice(i, i + batchSize);


        const processedBatch = await pdfService.processMultiplePdfs(batch);


        const allChunks: DocumentChunk[] = [];
        processedBatch.forEach(doc => {
          if (doc.chunks) {
            allChunks.push(...doc.chunks);
          }
        });


        const chunksWithEmbeddings = await embeddingService.generateEmbeddings(allChunks);
        await embeddingService.saveEmbeddingsToChroma(chunksWithEmbeddings);
        console.log('Successfully saved embeddings to ChromaDB');
        const finalProcessedBatch = processedBatch.map(doc => {
          if (!doc.chunks) return doc;

          const docChunksWithEmbeddings = chunksWithEmbeddings.filter(
            chunk => chunk.metadata.documentId === doc.id
          );

          return {
            ...doc,
            chunks: docChunksWithEmbeddings
          };
        });


        allProcessedDocs.push(...finalProcessedBatch);


        documentsStore.set(allProcessedDocs);


        const currentChunks = get(chunksStore);
        const newChunks = chunksWithEmbeddings.filter(chunk => chunk.embedding);
        chunksStore.set([...currentChunks, ...newChunks]);


        progressStore.update(p => ({ ...p, processed: p.processed + batch.length }));


        if (browser) {
          try {

            const docsForStorage = allProcessedDocs.map(doc => ({
              ...doc,
              chunks: undefined
            }));
            localStorage.setItem('rag_documents', JSON.stringify(docsForStorage));


            const chunksForStorage = newChunks.map(chunk => ({
              ...chunk,
              embedding: undefined
            }));

            const existingChunksStr = localStorage.getItem('rag_chunks');
            const existingChunks = existingChunksStr ? JSON.parse(existingChunksStr) : [];


            const maxStoredChunks = 1000;
            const combinedChunks = [...existingChunks, ...chunksForStorage].slice(-maxStoredChunks);

            localStorage.setItem('rag_chunks', JSON.stringify(combinedChunks));
          } catch (e) {
            console.warn('Failed to save to localStorage (likely size exceeded):', e);
          }
        }
      }
    } catch (error) {
      console.error('Error processing documents:', error);
    } finally {
      isLoadingStore.set(false);
    }
  },

  /**
   * Load documents from localStorage
   */
  loadFromStorage(): boolean {
    if (!browser) return false;

    try {
      const docsStr = localStorage.getItem('rag_documents');
      const chunksStr = localStorage.getItem('rag_chunks');

      if (docsStr) {
        const docs = JSON.parse(docsStr);
        documentsStore.set(docs);
        console.log(`Loaded ${docs.length} documents from localStorage`);
      }

      if (chunksStr) {
        const chunks = JSON.parse(chunksStr);

        chunksStore.set(chunks);
        console.log(`Loaded ${chunks.length} chunks from localStorage`);
      }

      return !!(docsStr || chunksStr);
    } catch (e) {
      console.error('Error loading from localStorage:', e);
      return false;
    }
  },


  /**
   * Search for documents based on a query
   */
  async semanticSearch(query: string, limit = 5): Promise<SearchResult[]> {
    const chunks = get(chunksStore);
    const docs = get(documentsStore);

    // Check if any document titles or metadata match the query
    // split the query into words
    const queryWords = query.split(' ');
    let matchingDocs = docs.filter(doc => {
      const titleWords = doc.title.toLocaleLowerCase().split(' ');
      return queryWords.some(word => titleWords.includes(word.toLowerCase()));
    });
    const matchingDocCircularNumber = docs.filter(doc => {
      const circularNumberWords = doc.circularNumber.toLocaleLowerCase().split(' ');
      return queryWords.some(word => circularNumberWords.includes(word.toLowerCase()));
    });

    matchingDocs = [...matchingDocCircularNumber, ...matchingDocs];

    


    console.log('Matching docs:', matchingDocs);

    // Get chunks with embeddings
    const chunksWithEmbeddings = chunks.filter(chunk => chunk.embedding && chunk.embedding.length > 0);

    // if (chunksWithEmbeddings.length === 0) {  
    //   console.log('No chunks with embeddings found, regenerating embeddings');
    //   const regeneratedChunks = await embeddingService.generateEmbeddings(chunks);
    //   chunksStore.set(regeneratedChunks);

    //   if (regeneratedChunks.filter(c => c.embedding).length === 0) {
    //     return [];
    //   }
    // }

    // Generate query embedding
    const queryEmbedding = await embeddingService.generateQueryEmbedding(query);

    // Perform semantic search
    const searchResults = await embeddingService.searchSimilarChunks(queryEmbedding, get(chunksStore), limit);

    // Include matching documents in the search results
    const resultsWithMatchingDocs = [
      ...matchingDocs.map(doc => ({
        documentId: doc.id,
        circularNumber: doc.circularNumber,
        title: doc.title,
        source: doc.source,
        text: doc.content,
        score: 1.0
      })), // Assign a high score to matching documents
      ...searchResults
    ];

    // Sort results by score and limit the number of results
    return resultsWithMatchingDocs.sort((a, b) => b.score - a.score).slice(0, limit);
  },

  
  
  clearData() {
    documentsStore.set([]);
    chunksStore.set([]);

    if (browser) {
      localStorage.removeItem('rag_documents');
      localStorage.removeItem('rag_chunks');
    }
  }
=======
	documents: derived(documentsStore, ($docs) => $docs),
	chunks: derived(chunksStore, ($chunks) => $chunks),
	isLoading: derived(isLoadingStore, ($loading) => $loading),
	progress: derived(progressStore, ($progress) => $progress),
	processedCount: processedDocumentsCount,

	/**
	 * Initialize the store with documents from the API
	 */
	async fetchDocuments(apiUrl: string): Promise<void> {
		isLoadingStore.set(true);
		try {
			const response = await fetch(apiUrl);
			if (!response.ok) {
				throw new Error(`Failed to fetch documents: ${response.statusText}`);
			}

			const data = await response.json();
			documentsStore.set(data.issuances || []);
			progressStore.set({ total: data.issuances.length, processed: 0 });
		} catch (error) {
			console.error('Error fetching documents:', error);
		} finally {
			isLoadingStore.set(false);
		}
	},

	/**
	 * Process documents to extract content and create embeddings
	 */
	async processDocuments(): Promise<void> {
		isLoadingStore.set(true);
		try {
			const docs = get(documentsStore);

			const unprocessedDocs = docs.filter((doc) => !doc.content && doc.downloadLink);

			if (unprocessedDocs.length === 0) {
				console.log('All documents already processed');
				return;
			}

			console.log(`Processing ${unprocessedDocs.length} documents`);

			progressStore.set({ total: unprocessedDocs.length, processed: 0 });

			const batchSize = 5;
			const allProcessedDocs: IssuanceDocument[] = [...docs.filter((doc) => doc.content)];

			for (let i = 0; i < unprocessedDocs.length; i += batchSize) {
				const batch = unprocessedDocs.slice(i, i + batchSize);

				const processedBatch = await pdfService.processMultiplePdfs(batch);

				const allChunks: DocumentChunk[] = [];
				processedBatch.forEach((doc) => {
					if (doc.chunks) {
						allChunks.push(...doc.chunks);
					}
				});

				const chunksWithEmbeddings = await embeddingService.generateEmbeddings(allChunks);
				await embeddingService.saveEmbeddingsToChroma(chunksWithEmbeddings);
				console.log('Successfully saved embeddings to ChromaDB');
				const finalProcessedBatch = processedBatch.map((doc) => {
					if (!doc.chunks) return doc;

					const docChunksWithEmbeddings = chunksWithEmbeddings.filter(
						(chunk) => chunk.metadata.documentId === doc.id
					);

					return {
						...doc,
						chunks: docChunksWithEmbeddings
					};
				});

				allProcessedDocs.push(...finalProcessedBatch);

				documentsStore.set(allProcessedDocs);

				const currentChunks = get(chunksStore);
				const newChunks = chunksWithEmbeddings.filter((chunk) => chunk.embedding);
				chunksStore.set([...currentChunks, ...newChunks]);

				progressStore.update((p) => ({ ...p, processed: p.processed + batch.length }));

				if (browser) {
					try {
						const docsForStorage = allProcessedDocs.map((doc) => ({
							...doc,
							chunks: undefined
						}));
						localStorage.setItem('rag_documents', JSON.stringify(docsForStorage));

						const chunksForStorage = newChunks.map((chunk) => ({
							...chunk,
							embedding: undefined
						}));

						const existingChunksStr = localStorage.getItem('rag_chunks');
						const existingChunks = existingChunksStr ? JSON.parse(existingChunksStr) : [];

						const maxStoredChunks = 1000;
						const combinedChunks = [...existingChunks, ...chunksForStorage].slice(-maxStoredChunks);

						localStorage.setItem('rag_chunks', JSON.stringify(combinedChunks));
					} catch (e) {
						console.warn('Failed to save to localStorage (likely size exceeded):', e);
					}
				}
			}
		} catch (error) {
			console.error('Error processing documents:', error);
		} finally {
			isLoadingStore.set(false);
		}
	},

	/**
	 * Load documents from localStorage
	 */
	loadFromStorage(): boolean {
		if (!browser) return false;

		try {
			const docsStr = localStorage.getItem('rag_documents');
			const chunksStr = localStorage.getItem('rag_chunks');

			if (docsStr) {
				const docs = JSON.parse(docsStr);
				documentsStore.set(docs);
				console.log(`Loaded ${docs.length} documents from localStorage`);
			}

			if (chunksStr) {
				const chunks = JSON.parse(chunksStr);

				chunksStore.set(chunks);
				console.log(`Loaded ${chunks.length} chunks from localStorage`);
			}

			return !!(docsStr || chunksStr);
		} catch (e) {
			console.error('Error loading from localStorage:', e);
			return false;
		}
	},

	/**
	 * Search for documents based on a query
	 */
	async semanticSearch(query: string, limit = 5): Promise<SearchResult[]> {
		try {
			// Use the API endpoint to perform search in ChromaDB
			const response = await fetch('/api/embeddings', {
				method: 'POST',
				headers: {
					'Content-Type': 'application/json'
				},
				body: JSON.stringify({
					action: 'search',
					data: {
						query,
						limit
					}
				})
			});

			if (!response.ok) {
				throw new Error('Failed to search ChromaDB');
			}

			const result = await response.json();
			return result.results || [];
		} catch (error) {
			console.error('Error searching with ChromaDB:', error);

			// Fallback to client-side search if server fails
			const chunks = get(chunksStore);
			if (chunks.length === 0) return [];

			const embeddingService = new EmbeddingService();
			const queryEmbedding = await embeddingService.generateQueryEmbedding(query);
			return embeddingService.searchSimilarChunks(queryEmbedding, chunks, limit);
		}
	},

	clearData() {
		documentsStore.set([]);
		chunksStore.set([]);

		if (browser) {
			localStorage.removeItem('rag_documents');
			localStorage.removeItem('rag_chunks');
		}
	}
>>>>>>> 1d4b843f
};<|MERGE_RESOLUTION|>--- conflicted
+++ resolved
@@ -18,7 +18,6 @@
 );
 
 export const documentStore = {
-<<<<<<< HEAD
 
   documents: derived(documentsStore, $docs => $docs),
   chunks: derived(chunksStore, $chunks => $chunks),
@@ -257,203 +256,4 @@
       localStorage.removeItem('rag_chunks');
     }
   }
-=======
-	documents: derived(documentsStore, ($docs) => $docs),
-	chunks: derived(chunksStore, ($chunks) => $chunks),
-	isLoading: derived(isLoadingStore, ($loading) => $loading),
-	progress: derived(progressStore, ($progress) => $progress),
-	processedCount: processedDocumentsCount,
-
-	/**
-	 * Initialize the store with documents from the API
-	 */
-	async fetchDocuments(apiUrl: string): Promise<void> {
-		isLoadingStore.set(true);
-		try {
-			const response = await fetch(apiUrl);
-			if (!response.ok) {
-				throw new Error(`Failed to fetch documents: ${response.statusText}`);
-			}
-
-			const data = await response.json();
-			documentsStore.set(data.issuances || []);
-			progressStore.set({ total: data.issuances.length, processed: 0 });
-		} catch (error) {
-			console.error('Error fetching documents:', error);
-		} finally {
-			isLoadingStore.set(false);
-		}
-	},
-
-	/**
-	 * Process documents to extract content and create embeddings
-	 */
-	async processDocuments(): Promise<void> {
-		isLoadingStore.set(true);
-		try {
-			const docs = get(documentsStore);
-
-			const unprocessedDocs = docs.filter((doc) => !doc.content && doc.downloadLink);
-
-			if (unprocessedDocs.length === 0) {
-				console.log('All documents already processed');
-				return;
-			}
-
-			console.log(`Processing ${unprocessedDocs.length} documents`);
-
-			progressStore.set({ total: unprocessedDocs.length, processed: 0 });
-
-			const batchSize = 5;
-			const allProcessedDocs: IssuanceDocument[] = [...docs.filter((doc) => doc.content)];
-
-			for (let i = 0; i < unprocessedDocs.length; i += batchSize) {
-				const batch = unprocessedDocs.slice(i, i + batchSize);
-
-				const processedBatch = await pdfService.processMultiplePdfs(batch);
-
-				const allChunks: DocumentChunk[] = [];
-				processedBatch.forEach((doc) => {
-					if (doc.chunks) {
-						allChunks.push(...doc.chunks);
-					}
-				});
-
-				const chunksWithEmbeddings = await embeddingService.generateEmbeddings(allChunks);
-				await embeddingService.saveEmbeddingsToChroma(chunksWithEmbeddings);
-				console.log('Successfully saved embeddings to ChromaDB');
-				const finalProcessedBatch = processedBatch.map((doc) => {
-					if (!doc.chunks) return doc;
-
-					const docChunksWithEmbeddings = chunksWithEmbeddings.filter(
-						(chunk) => chunk.metadata.documentId === doc.id
-					);
-
-					return {
-						...doc,
-						chunks: docChunksWithEmbeddings
-					};
-				});
-
-				allProcessedDocs.push(...finalProcessedBatch);
-
-				documentsStore.set(allProcessedDocs);
-
-				const currentChunks = get(chunksStore);
-				const newChunks = chunksWithEmbeddings.filter((chunk) => chunk.embedding);
-				chunksStore.set([...currentChunks, ...newChunks]);
-
-				progressStore.update((p) => ({ ...p, processed: p.processed + batch.length }));
-
-				if (browser) {
-					try {
-						const docsForStorage = allProcessedDocs.map((doc) => ({
-							...doc,
-							chunks: undefined
-						}));
-						localStorage.setItem('rag_documents', JSON.stringify(docsForStorage));
-
-						const chunksForStorage = newChunks.map((chunk) => ({
-							...chunk,
-							embedding: undefined
-						}));
-
-						const existingChunksStr = localStorage.getItem('rag_chunks');
-						const existingChunks = existingChunksStr ? JSON.parse(existingChunksStr) : [];
-
-						const maxStoredChunks = 1000;
-						const combinedChunks = [...existingChunks, ...chunksForStorage].slice(-maxStoredChunks);
-
-						localStorage.setItem('rag_chunks', JSON.stringify(combinedChunks));
-					} catch (e) {
-						console.warn('Failed to save to localStorage (likely size exceeded):', e);
-					}
-				}
-			}
-		} catch (error) {
-			console.error('Error processing documents:', error);
-		} finally {
-			isLoadingStore.set(false);
-		}
-	},
-
-	/**
-	 * Load documents from localStorage
-	 */
-	loadFromStorage(): boolean {
-		if (!browser) return false;
-
-		try {
-			const docsStr = localStorage.getItem('rag_documents');
-			const chunksStr = localStorage.getItem('rag_chunks');
-
-			if (docsStr) {
-				const docs = JSON.parse(docsStr);
-				documentsStore.set(docs);
-				console.log(`Loaded ${docs.length} documents from localStorage`);
-			}
-
-			if (chunksStr) {
-				const chunks = JSON.parse(chunksStr);
-
-				chunksStore.set(chunks);
-				console.log(`Loaded ${chunks.length} chunks from localStorage`);
-			}
-
-			return !!(docsStr || chunksStr);
-		} catch (e) {
-			console.error('Error loading from localStorage:', e);
-			return false;
-		}
-	},
-
-	/**
-	 * Search for documents based on a query
-	 */
-	async semanticSearch(query: string, limit = 5): Promise<SearchResult[]> {
-		try {
-			// Use the API endpoint to perform search in ChromaDB
-			const response = await fetch('/api/embeddings', {
-				method: 'POST',
-				headers: {
-					'Content-Type': 'application/json'
-				},
-				body: JSON.stringify({
-					action: 'search',
-					data: {
-						query,
-						limit
-					}
-				})
-			});
-
-			if (!response.ok) {
-				throw new Error('Failed to search ChromaDB');
-			}
-
-			const result = await response.json();
-			return result.results || [];
-		} catch (error) {
-			console.error('Error searching with ChromaDB:', error);
-
-			// Fallback to client-side search if server fails
-			const chunks = get(chunksStore);
-			if (chunks.length === 0) return [];
-
-			const embeddingService = new EmbeddingService();
-			const queryEmbedding = await embeddingService.generateQueryEmbedding(query);
-			return embeddingService.searchSimilarChunks(queryEmbedding, chunks, limit);
-		}
-	},
-
-	clearData() {
-		documentsStore.set([]);
-		chunksStore.set([]);
-
-		if (browser) {
-			localStorage.removeItem('rag_documents');
-			localStorage.removeItem('rag_chunks');
-		}
-	}
->>>>>>> 1d4b843f
-};+};
