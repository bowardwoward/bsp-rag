--- conflicted
+++ resolved
@@ -11,7 +11,6 @@
    */
   private createPromptWithContext(query: string, searchResults: SearchResult[]): ChatMessage[] {
     
-<<<<<<< HEAD
     const contextText = searchResults
     .map(result => {
       return `Document: ${result.circularNumber} - ${result.title}\nSource: ${result.source}\nContent:\n${result.text}\n`;
@@ -19,27 +18,7 @@
     .join('\n---\n\n');
     
     const systemPrompt = `You are a helpful assistant specializing in Philippine Banking and Financial regulations from the Bangko Sentral ng Pilipinas (BSP).
-=======
-    constructor() {
-      this.openai = new OpenAI({
-        dangerouslyAllowBrowser: true,
-        apiKey: ``
-      });
-    }
-  
-    /**
-     * Create a prompt with context for the RAG system
-     */
-    private createPromptWithContext(query: string, searchResults: SearchResult[]): ChatMessage[] {
-      
-      const contextText = searchResults
-        .map(result => {
-          return `Document: ${result.circularNumber} - ${result.title}\nSource: ${result.source}\nContent:\n${result.text}\n`;
-        })
-        .join('\n---\n\n');
-      
-      const systemPrompt = `You are a helpful assistant specializing in Philippine Banking and Financial regulations from the Bangko Sentral ng Pilipinas (BSP).
->>>>>>> c888b1ac
+
   Answer the user's question based on the following context information. If the answer is not contained in the context, say "I don't have enough information to answer this question" and suggest what additional information might help.
   
   Context information:
